#! /usr/bin/env python

from __future__ import print_function, division
from collections import namedtuple

"""
Copyright (C) 2016  Wesley Fraser

This program is free software: you can redistribute it and/or modify
it under the terms of the GNU General Public License as published by
the Free Software Foundation, either version 3 of the License, or
(at your option) any later version.

This program is distributed in the hope that it will be useful,
but WITHOUT ANY WARRANTY; without even the implied warranty of
MERCHANTABILITY or FITNESS FOR A PARTICULAR PURPOSE.  See the
GNU General Public License for more details.

You should have received a copy of the GNU General Public License
along with this program.  If not, see <http://www.gnu.org/licenses/>.
"""

__author__ = 'Wesley Fraser (@wtfastro, github: fraserw <westhefras@gmail.com>), Academic email: wes.fraser@qub.ac.uk'

import sys

import numpy as np
from astropy.visualization import interval, ZScaleInterval
from matplotlib import gridspec
from scipy import interpolate as interp
from . import bgFinder
from .trippy_utils import expand2d, line

import pylab as pyl



class pillPhot:
    """
    The pill aperture photometry. Intialized with the image data, and repFact subsampling factor.

    To use is pretty simple. Call the object with inpur parameters:
    -x/y in IRAF coordinates (not numpy)
    -r,l,a the radius, length, and angle in pixels of the pill aperture
        --radius is the radiu of the half circle end cap, and the width of the linear section, l is the linear length
        --angle is +-90 degrees of horizontal
    -sky radius is the radius of the pill shape (same angle and length as above) inside of which is excluded for both
     photometry and background measurement
    -width is the width of the square inside of which the background is estimated
    -zpt and exptime are the zeropoint and exposure time of the image in question
    -enableBGselection=True allows the user to zoom on a good background region to improve the bg esimation
    -display=True to see the aperture
    -mode is the method of background esimaation. Best options are 'smart', 'median', or 'gauss' (see bgFinder.py)
    -trimBGHighPix=3.5 is a sigma clip of the background, ignoring all values above the sigma threshold provided.

    """
    def __init__(self,data,zscale=True,repFact=10):
        self.data=data*1.0
        self.zscale=zscale
        self.repFact=repFact
        self.l0=None
        self.bg=None

        self.aperFunc=None




    def roundAperCorr(self,r):
        """
        Return round aperture correction at radius r interpolated from values computed in computeRoundAperCorrFromSource.
        """
        if self.aperFunc!=None:
            return self.aperFunc(r)-np.min(self.aperMags)
        else:
            raise Exception('Need to call computeRoundAperCorrFromSource first')

    def computeRoundAperCorrFromSource(self,x,y,radii,skyRadius,width=20.,mode='smart',displayAperture=False,display=False,forceBackupMode=False):
        """
        Compute apeture corrections at the specified star coordinates and the specified radii numpy array.

        skyRadius is the radius outside of which the background is estimated.
        mode is the method by which the background is estimated.
        width is the width of the cutout. Make this bigger than skyRadius!
        displayAperture=True to see the aperture at each radius.
        display=True to see a radial aperture correction plot.
        """

        #if radii[0]*width<=skyRadius:
        #    raise Exception('Must use a width larger than skyRadius divided by the first radius given.\n')
        if skyRadius>width:
            raise Exception('Must use a width that is larger than the skyRadius')

        self.radii=radii*1.

        """
        #individual apertures
        self.aperMags=[]
        for ii in range(len(radii)):
            self(x,y,radii[ii],l=0.,a=0.,width=width,skyRadius=skyRadius,backupMode=mode,display=displayAperture)
            self.aperMags.append(self.magnitude)
        """
        #more efficient version where apertures are all passed as an array
        self(x, y, radii, l=0., a=0., width=width, skyRadius=skyRadius, backupMode=mode, display=displayAperture, forceBackupMode=forceBackupMode)
        self.aperMags = self.magnitude


        self.aperFunc=interp.interp1d(radii,self.aperMags)

        if display:
            aperFig = pyl.figure('Aperture Corrections')
            pyl.plot(radii,self.aperMags)
            pyl.show()
            pyl.close()


    def SNR(self,gain=1.64,readNoise=3.82,useBGstd=False,nImStacked=1,verbose=False):
        """
        Compute the SNR and uncertainty of the flux measurement.

        Switch useBGstd to true to use the measured standard deviation of
        background pixel values as a measure of the background+readnoise
        uncertainty instead of the background flux. Better for IR data. This
        will autumatically set readNoise=0.
        """
        star=gain*self.sourceFlux
        if not useBGstd:
            bg=gain*self.nPix*self.bg/float(nImStacked)
            rn=self.nPix*readNoise*readNoise/float(nImStacked)
        else:
            bg=gain*self.nPix*self.bgstd**2
            rn=0.
        self.snr=star*(star+bg+rn)**(-0.5)
        self.dmagnitude=(2.5/np.log(10.))*(1./self.snr)

        if verbose:
            print("   SNR: %s"%(self.snr))
            print("   Flux: %s"%(self.sourceFlux))
            print("   Background: %s"%(self.bg))
            print("   Background STD: %s"%(self.bgstd))
            print("   Num Pixels : %s"%(self.nPix))
            print()

    def __call__(self,xi,yi,radius=4.,l=5.,a=0.01,width=20.,skyRadius=8.,zpt=27.0,exptime=1.,
                 enableBGSelection=False, display=False,
                 verbose=False, backupMode='fraserMode', forceBackupMode = False,
                 trimBGHighPix=False,  zoomRegion = None,
                 bgSectors = False):
        """
        Perform the actual photometry.

        Important note: the background is taken as the output from bgfinder.smartBackground.
            First a Guassian is fit to the data.
            If the gaussian standard deviation / gaussian peak is larger than the variable gaussSTDlimit, or if
            forceBackupMode is set to true, the backup mode background value is returned. Otherwise, the peak of the
            gaussian fit is returned.

        Can set bg to be zero for already background removed images. This is done by setting
        forceBackupMode = True and backupMode = None.

        angle in degrees clockwise +-90 degrees from +x
        Length in pixels.
        Coordinates are in iraf coordinates, not numpy.

        -width is the outer dimension of the image region considered.
        That is, 2*width*2*width is the image subsection size.

        set trimBGHighPix to some value ,x, to trim the background
        -this is done by first estimating the background. Then, it trims
        all pixels with value v>bg+x*bgstd. That is, it provides a rough
        sigma cut to get rid of glaringly bright sources that might affect
        the bg estimate.
        -the bg is then restimated.

        -when zoomRegion is set [x_low,x_high,y_low,y_high], a 4 int/float array, and enableBGSelection = True, the
        aperture panel will automatically zoom to the region of the image specified by the box coordinates in zoomRegion
        """
        #Single-letter variables = super painful debugging
        #I'll leave them in the function call for backwards compatibility,
        #but will remove below.
        angle = a
        length = l
        del(a, l)

        orig_bgMode = backupMode
        if backupMode is None and forceBackupMode:
            orig_bgMode = None
            backupMode = 'mean'

        #Set up some of the True/False statements that gets used repeatedly:
        singleAperture = isinstance(radius, (float, np.float64))
        multipleApertures = isinstance(radius, np.ndarray)
        if not singleAperture | multipleApertures:
          raise Exception('Aperture size not understood. ' +
                          'It seems to be neither an array or a single value')

        if enableBGSelection:
            if zoomRegion is not None:
                if isinstance(zoomRegion, (list,np.float64)):
                    if not len(zoomRegion) == 4:
                        raise Exception('Need four values to specify the corners of the zoom box.')
                    elif len(zoomRegion) == 4 and not isinstance(zoomRegion[0],(float,int)):
                        raise Exception('zoomRegion takes floats or ints only.')
                else:
                    raise Exception('zoomRegion is a 4 float/int array or list ')

        #Check whether aperture(s) is integer: if True convert to float.
        integerAperture = isinstance(radius, (int, np.integer))
        if multipleApertures:
            integerAperture = issubclass(radius.dtype.type, np.integer)
        if integerAperture:
            radius *= 1.
            integerAperture = False

        if display:
            #setup the necessary subplots

            self.dispFig = pyl.figure('Image Display')
            if enableBGSelection:
                #dispFig.subplots_adjust(wspace = 0.0,hspace = 0.0)
                self.dispGS = gridspec.GridSpec(1, 2)#, height_ratios = [3.5,1], width_ratios = [3.5,1])
                self.dispAx = pyl.subplot(self.dispGS[0])
            else:

                self.dispAx = self.dispFig.add_subplot(111)



        x = xi-0.5
        y = yi-0.5

        #if l+radius<width or l+skyRadius<width:
        #    raise Exception("Width must be large enough to include both the full aperture, and the sky radius.")

#        if angle > 90 or angle < -90 or length < 0 or np.min(radius) < 0:
        if angle > 90 or angle < -90:
            angle = (angle + 90) % 180. - 90
            if verbose:
                print("Warning! You gave a bad angle. I'll fix it for you.")
        if length < 0:
            length = -length
            if verbose:
                print("Warning! You gave a bad length. I'll fix it for you.")
        if np.min(radius) < 0:
            raise Exception('Aperture radius must be positive!')

        if singleAperture:
            image = self.__lp__(x=x + 1., y=y + 1.,
                                radius=radius, l=length, a=angle, w=int(width))
            mask = self.mask
        elif multipleApertures:
            image = []
            mask = []
            for jj in range(len(radius)):
                image.append(self.__lp__(x=x + 1., y=y + 1.,
                                         radius=radius[jj], l=length, a=angle,
                                         w=int(width)))
                mask.append(self.mask)

        if display and self.l0!=None:
            l0 = self.l0
            l1 = self.l1
            l2 = self.l2
            l3 = self.l3


        bgstd = -1.

        if skyRadius == None:
            if singleAperture:
                skyImage = image*0.0
            elif multipleApertures:
                skyImage = image[0]*0.0
            bg=0.0
        else:
            skyImage = self.__lp__(x=x + 1., y=y + 1., radius=skyRadius,
                                   l=length, a=angle, w=int(width),
                                   retObj=False)
            bgmask = self.bgmask

            rebinnedSkyImage = np.zeros((np.array(skyImage.shape)/float(self.repFact)).astype('int'))
            (aa,bb) = skyImage.shape
            for ii in range(0,aa,self.repFact):
                for jj in range(0,bb,self.repFact):
                    n = np.sum(bgmask[ii:ii+self.repFact,jj:jj+self.repFact])
                    if n==self.repFact*self.repFact:
                        rebinnedSkyImage[int(ii/self.repFact),int(jj/self.repFact)] = np.sum(skyImage[ii:ii+self.repFact, jj:jj+self.repFact])



            w = np.where(rebinnedSkyImage!=0.0)
            bgf = bgFinder.bgFinder(rebinnedSkyImage[w])
            if display and enableBGSelection:
                bgf.plotAxis = self.dispFig.add_subplot(self.dispGS[1],label='First')


            if not trimBGHighPix:
                bg = bgf.smartBackground(display=display, backupMode=backupMode, forceBackupMode = forceBackupMode)
                bgstd = np.std(rebinnedSkyImage[w])
            elif bgSectors:
                #break up into 8 sectors and run bg finder on each one
                (A,B) = rebinnedSkyImage.shape
                (gy,gx) = np.meshgrid(np.arange(A),np.arange(B))
                dy = gy-A/2.0+0.5
                dx = gx-B/2.0+0.5
                ang = (np.arctan2(dy,dx)*180.0/np.pi)%360.0
                bgvals = []
                bgstds = []
                for angle in np.linspace(0.0,360.0,17)[:-1]:
                    w_ang = np.where((ang>angle)&(ang<angle+24.0))
                    vals = rebinnedSkyImage[w_ang]
                    w_zero = np.where(vals!=0.0)
                    bgvals.append(np.nanmean(vals[w_zero]))
                    bgstds.append(np.nanstd(vals[w_zero])*len(w_zero[0])**(-0.5))
                bgvals = np.array(bgvals)
                bgstds = np.array(bgstds)
                w_vals  = np.where(np.abs(np.nanmedian(bgvals)-bgvals)<3.0*bgstds)
                bg = np.nanmean(bgvals[w_vals])
                bgstd = np.nanstd(rebinnedSkyImage[w])
            else:
                #trimming BG high pix
                bg = bgf.smartBackground(backupMode=backupMode, forceBackupMode = forceBackupMode)
                bgstd = np.std(rebinnedSkyImage[w])

                W = np.where(rebinnedSkyImage[w]<bg+trimBGHighPix*bgstd)
                bgf = bgFinder.bgFinder(rebinnedSkyImage[w][W])
                if display and enableBGSelection:
                    bgf.plotAxis = self.dispFig.add_subplot(self.dispGS[1],label='Second')
                bg = bgf.smartBackground(display=display, backupMode=backupMode, forceBackupMode = forceBackupMode)
                bgstd = np.std(rebinnedSkyImage[w][W])


        if orig_bgMode is None and forceBackupMode:
            print('Adopting 0 background value.\n')

        if singleAperture:
            W = np.where(mask != 0.0)
            if orig_bgMode is None and forceBackupMode:
                flux = np.sum(image)
            else:
                flux = np.sum(image) - len(W[0]) * bg / float(self.repFact ** 2)
            self.nPix = np.sum(mask) / float(self.repFact ** 2)
        elif multipleApertures:
            flux = []
            self.nPix = []
            for jj in range(len(radius)):
                W = np.where(mask[jj] != 0.0)
                if orig_bgMode is None and forceBackupMode:
                    flux.append(np.sum(image[jj]))
                else:
                    flux.append(np.sum(image[jj]) - len(W[0]) * bg / float(self.repFact ** 2))
                self.nPix.append(np.sum(mask[jj]) / float(self.repFact ** 2))
            flux = np.array(flux)
            self.nPix = np.array(self.nPix)

        self.sourceFlux = flux
        self.bg = bg
        self.bgstd = bgstd
        self.exptime = exptime
        self.magnitude = zpt-2.5*np.log10(self.sourceFlux/self.exptime)

        if display:
            if trimBGHighPix:
                w = np.where(skyImage*(self.repFact*self.repFact)>(bg+trimBGHighPix*bgstd))
                skyImage[w] = 0

            if multipleApertures:
                im = skyImage+image[-1]
            elif singleAperture:
                im = skyImage+image

            nim = np.copy(im)
            w = np.where(im==0.0)
            if self.zscale:
<<<<<<< HEAD
                zscale = ZScaleInterval()
                (z1, z2) = zscale.get_limits(im)
=======
                nim[w] = self.bg
                (z1,z2) = tzscale.zscale(nim)
>>>>>>> 2ab5c51f
                norm = interval.ManualInterval(z1,z2)
                self.dispAx.imshow(norm(im),interpolation='nearest',origin='lower')
            else:
                nim[w]+=self.bg*0.7/float(self.repFact*self.repFact)
                nim = np.clip(im,np.min(im),np.max(image))
                self.dispAx.imshow(nim,interpolation='nearest',origin='lower')
            if self.l0 is not None:
                self.dispAx.plot(np.linspace(l0.xlim[0], l0.xlim[1], 100),
                                 l0(np.linspace(l0.xlim[0], l0.xlim[1], 100)),
                                 'w-', lw=2.)
                self.dispAx.plot(np.linspace(l2.xlim[0], l2.xlim[1], 100),
                                 l2(np.linspace(l2.xlim[0], l2.xlim[1], 100)),
                                 'w-', lw=2.)
                mx0 = (l0.xlim[0] + l2.xlim[0]) / 2.0
                my0 = (l0.ylim[0] + l2.ylim[0]) / 2.0
                a0 = np.arctan2(l0.ylim[0] - my0, l0.xlim[0] - mx0)
                a1 = np.arctan2(l2.ylim[0] - my0, l2.xlim[0] - mx0)
                a01 = np.linspace(a0, a1, 25)
                outerRadius = radius if singleAperture else radius[-1]
                semiCircX = np.cos(a01) * outerRadius * self.repFact
                semiCircY = np.sin(a01) * outerRadius * self.repFact
                mx1 = (l0.xlim[1] + l2.xlim[1]) / 2.0
                my1 = (l0.ylim[1] + l2.ylim[1]) / 2.0
                my0, my1 = ((my1, my0) if ((angle < 0) & (angle > -90))
                            else (my0, my1))
                self.dispAx.plot(mx0 - semiCircX, my0 - semiCircY, 'w-', lw=2)
                self.dispAx.plot(mx1 + semiCircX, my1 + semiCircY, 'w-', lw=2)

            if enableBGSelection:
                print('Current background value: %.3f'%(self.bg))
                self.dispAx.set_title('To improve background measurement, zoom on\na good background region, then close.')

                (ox0,ox1) = self.dispAx.get_xlim()
                (oy0,oy1) = self.dispAx.get_ylim()


                (A,B) = im.shape

                #all of these are needed in _on_lims_change
                self._bgFind = bgf
                self._rbsi = rebinnedSkyImage
                self._AB = im.shape
                self._bgm = backupMode
                self._fbgm = forceBackupMode

                if zoomRegion is not None:
                    # Broad steps to zoom to a specific region
                    self.dispAx.set_xlim(zoomRegion[0]*self.repFact,zoomRegion[1]*self.repFact)
                    self.dispAx.set_ylim(zoomRegion[2]*self.repFact,zoomRegion[3]*self.repFact)
                    self._on_xlims_change(self.dispAx)
                    self._on_ylims_change(self.dispAx)

                self.dispAx.callbacks.connect('xlim_changed',self._on_xlims_change)
                self.dispAx.callbacks.connect('ylim_changed',self._on_ylims_change)



                pyl.show()

                (x0,x1) = self.dispAx.get_xlim()
                (y0,y1) = self.dispAx.get_ylim()



                x0 = max(0,x0)/self.repFact
                y0 = max(0,y0)/self.repFact
                x1 = min(B,x1)/self.repFact
                y1 = min(A,y1)/self.repFact
                self.bgSamplingRegion = [x0,x1,y0,y1]

                #need to clear the histogram first
                #need to update the positions so that the code below this ifstatement actualy fires
                if ox0==x0 and ox1==x1 and oy0==y0 and oy1==y1: return

                rebinnedSkyImage = rebinnedSkyImage[int(y0):int(y1), int(x0):int(x1)]
                w = np.where(rebinnedSkyImage!=0.0)
                W = np.where(rebinnedSkyImage[w] < bg + trimBGHighPix * bgstd)
                bgf = bgFinder.bgFinder(rebinnedSkyImage[w][W])
                bg = bgf.smartBackground(display=False, backupMode=backupMode, forceBackupMode = forceBackupMode,verbose=verbose)
                bgstd = np.std(rebinnedSkyImage[w])


                if singleAperture:
                    W = np.where(mask != 0.0)
                    if orig_bgMode is None and forceBackupMode:
                        flux = np.sum(image)
                    else:
                        flux = np.sum(image) - len(W[0]) * bg / float(self.repFact * self.repFact)
                    numPix = (np.sum(mask) /
                              float(self.repFact * self.repFact))
                elif multipleApertures:
                    flux = []
                    numPix = []
                    for jj in range(len(radius)):
                        W = np.where(mask[jj] != 0.0)
                        if orig_bgMode is None and forceBackupMode:
                            flux.append(np.sum(image[jj]))
                        else:
                            flux.append(np.sum(image[jj]) - len(W[0]) * bg / float(self.repFact * self.repFact))
                        numPix.append(np.sum(mask[jj]) /
                                      float(self.repFact * self.repFact))
                    flux = np.array(flux)
                    numPix = np.array(numPix)

                self.nPix = numPix
                self.sourceFlux = flux
                self.bg = bg
                self.bgstd = bgstd
                self.exptime = exptime
                self.magnitude = zpt-2.5*np.log10(self.sourceFlux/self.exptime)

            else: pyl.show()
        if verbose: print(np.sum(image),self.sourceFlux,self.bg,zpt-2.5*np.log10(flux))


    #helper functions to enable zoom and histogram updating
    def _on_xlims_change(self, axis):
        (x0, x1) = self.dispAx.get_xlim()
        self._x01 = (x0, x1)
    def _on_ylims_change(self, axis):

        _origDat = np.copy(self._bgFind.data)
        (A, B) = self._AB
        (x0, x1) = self._x01
        (y0, y1) = self.dispAx.get_ylim()

        x0 = max(0, x0) / self.repFact
        y0 = max(0, y0) / self.repFact
        x1 = min(B, x1) / self.repFact
        y1 = min(A, y1) / self.repFact

        #print x0,x1,y0,y1
        junk = self._rbsi[int(y0):int(y1),int(x0):int(x1)]
        w = np.where(junk!=0)
        self._bgFind.plotAxis.cla()
        self._bgFind.data = junk[w]
        self._event_background = self._bgFind.smartBackground(display=False, backupMode=self._bgm, forceBackupMode=self._fbgm)
        self._bgFind.background_display(self._event_background)
        self._bgFind.data = np.copy(_origDat)
        pyl.draw()


    def __lp__(self,x,y,radius,l,a,w,retObj=True):
        #Single-letter variables = super painful debugging
        #I'll leave them in the function call for backwards compatibility,
        #but will remove below.
        angle = a
        length = l
        del(a, l)
        ang=np.radians(angle)

        (A,B)=self.data.shape

        a=max(0,int(y-1)-w)
        b=min(A,int(y-1)+w+1)
        c=max(0,int(x-1)-w)
        d=min(B,int(x-1)+w+1)
        data=self.data[a:b,c:d]


        #repData=np.repeat(np.repeat(data,self.repFact,axis=0),self.repFact,axis=1)/(self.repFact*self.repFact)
        repData=expand2d(data,self.repFact)
        (A,B)=repData.shape

        if ((x < w) and (y < w)):
            cx = np.array([(x - 1) * self.repFact, (y - 1) * self.repFact])
        elif (x < w):
            cx = np.array([(x - 1) * self.repFact, (y - int(y) + w) * self.repFact])
        elif (y < w):
            cx = np.array([(x - int(x) + w) * self.repFact, (y - 1) * self.repFact])
        else:
            cx = np.array([(x - int(x) + w) * self.repFact, (y - int(y) + w) * self.repFact])
        h = self.repFact * (radius ** 2 + (length / 2.) ** 2) ** 0.5
        beta = np.arctan2(np.array(radius), np.array(length / 2.))

        x0=cx+np.array([np.cos(beta+ang),np.sin(beta+ang)])*h
        x1=cx+np.array([np.cos(ang-beta+np.pi),np.sin(ang-beta+np.pi)])*h
        x2=cx+np.array([np.cos(ang+beta+np.pi),np.sin(beta+ang+np.pi)])*h
        x3=cx+np.array([np.cos(ang-beta),np.sin(ang-beta)])*h


        map=np.zeros((A,B)).astype('float')
        #draw the box
        l0=line(x0,x1)
        l1=line(x1,x2)
        l2=line(x2,x3)
        l3=line(x3,x0)
        self.l0=l0
        self.l1=l1
        self.l2=l2
        self.l3=l3
        if abs(ang)%np.pi in [0,np.pi/2.,np.pi,-np.pi/2.,-np.pi]:
            corners=np.concatenate([[x0],[x1],[x2],[x3]])
            map[np.min(corners[:,1]).astype('int'):np.max(corners[:,1]).astype('int') , np.min(corners[:,0]).astype('int'):np.max(corners[:,0]).astype('int')]=1.
        else:
            perimeter=[]
            for ii in np.arange(l0.xlim[0],l0.xlim[1]):
                perimeter.append([ii+0.5,l0(ii)])
            for ii in np.arange(l1.xlim[0],l1.xlim[1]):
                perimeter.append([ii+0.5,l1(ii)])
            for ii in np.arange(l2.xlim[0],l2.xlim[1]):
                perimeter.append([ii+0.5,l2(ii)])
            for ii in np.arange(l3.xlim[0],l3.xlim[1]):
                perimeter.append([ii+0.5,l3(ii)])

            perimeter=np.array(perimeter).astype('int')
            ux=np.unique(perimeter[:,0])
            for ii in range(len(ux)):
                if (ux[ii]>=len(map[0,:])) or (ux[ii]<0): continue
                ww=np.where(perimeter[:,0]==ux[ii])
                y=perimeter[ww][:,1]
                map[np.max([0,np.min(y)]):np.max([0,np.max(y)+1]),ux[ii]]=1.
                #ADDIN double check for pixels beyond 1 of the lines.

        p0 = (cx + self.repFact *( length / 2.) *
              np.array([np.cos(ang), np.sin(ang)]))
        p1 = (cx + self.repFact * (length / 2.) *
              np.array([np.cos(ang + np.pi), np.sin(ang + np.pi)]))

        xeval = np.linspace(max(0.,p0[0]-radius*self.repFact),min(p0[0]+radius*self.repFact,B-1),int(radius*100*2)) #100 isn't a bug, but rather just a huge number in which to sample the x coordinates when drawing the ellipse and circles
        for ii in range(len(xeval)):
            val = (radius*self.repFact)**2-(xeval[ii]-p0[0])**2
            if val<0: continue
            y = val**0.5
            y0 = -y+p0[1]+0.5
            y1 = y+p0[1]+0.5
            if (y0<0) and (y1<0): continue
            if (y0<0): y0=0
            if int(y0)==int(y1): y1+=1
            map[int(y0):int(y1),int(xeval[ii]+0.5)]=1.

        xeval = np.linspace(max(0.,p1[0]-radius*self.repFact),min(p1[0]+radius*self.repFact,B-1),int(radius*100*2))
        for ii in range(len(xeval)):
            val = (radius*self.repFact)**2-(xeval[ii]-p1[0])**2
            if val<0: continue
            y = val**0.5
            y0 = -y+p1[1]+0.5
            y1 = y+p1[1]+0.5
            if (y0<0) and (y1<0): continue
            if (y0<0): y0=0
            if int(y0)==int(y1): y1+=1
            map[int(y0):int(y1),int(xeval[ii]+0.5)]=1.



        self.mask=map*1.
        if retObj:
            return map*repData
        omap=np.equal(map,0.0)
        self.bgmask=omap*1.
        #pyl.imshow(omap*repData)
        #pyl.show()
        return omap*repData


def bgselect(event):
    """
    I don't think this is actually used. Haven't confirmed yet.
    """
    global CA
    print(CA.get_xlim())
    print(CA.get_ylim())



if __name__=="__main__":

    import pylab as pyl
    psfNoLine=modelPSF(np.arange(25),np.arange(25),alpha=1.5,beta=2.0,repFact=10)
    psfNoLine.writeto('noline.fits')
    print()
    psfLine=modelPSF(np.arange(25),np.arange(25),alpha=1.5,beta=2.0,repFact=10)
    psfLine.line(4.0,32.,0.45)
    psfLine.writeto('line.fits')
    sys.exit()
    (A,B)=psf.shape
    for i in range(int(A/2),int(A/2+1)):
        pyl.plot(psf.x,psf.psf[i,:])
    for i in range(int(A*10/2),int(A*10/2+1)):
        pyl.plot(psf.X,psf.PSF[i,:],linestyle=':')
    pyl.show()<|MERGE_RESOLUTION|>--- conflicted
+++ resolved
@@ -372,13 +372,8 @@
             nim = np.copy(im)
             w = np.where(im==0.0)
             if self.zscale:
-<<<<<<< HEAD
                 zscale = ZScaleInterval()
                 (z1, z2) = zscale.get_limits(im)
-=======
-                nim[w] = self.bg
-                (z1,z2) = tzscale.zscale(nim)
->>>>>>> 2ab5c51f
                 norm = interval.ManualInterval(z1,z2)
                 self.dispAx.imshow(norm(im),interpolation='nearest',origin='lower')
             else:
