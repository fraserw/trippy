#! /usr/bin/env python

from __future__ import print_function, division
from collections import namedtuple

"""
Copyright (C) 2016  Wesley Fraser (westhefras@gmail.com, @wtfastro)

This program is free software: you can redistribute it and/or modify
it under the terms of the GNU General Public License as published by
the Free Software Foundation, either version 3 of the License, or
(at your option) any later version.

This program is distributed in the hope that it will be useful,
but WITHOUT ANY WARRANTY; without even the implied warranty of
MERCHANTABILITY or FITNESS FOR A PARTICULAR PURPOSE.  See the
GNU General Public License for more details.

You should have received a copy of the GNU General Public License
along with this program.  If not, see <http://www.gnu.org/licenses/>.
"""


__author__ = 'Wesley Fraser (@wtfastro, github: fraserw <westhefras@gmail.com>), Academic email: wes.fraser@qub.ac.uk'

import imp
import os
import sys

import pylab as pyl

import scipy as sci
from scipy import optimize as opti, interpolate as interp
from scipy import signal

from . import bgFinder

# import weightedMeanSTD
try:
    imp.find_module('astropy')
    astropyFound = True
except ImportError:
    astropyFound = False
if astropyFound:
    from astropy.io import fits as pyf
else:
    import pyfits as pyf

from .pill import pillPhot

from .trippy_utils import *

import time


class modelPSF:
    """
    Round and moving object psf class.

    The intent of this class is to provide a model PSF of both stationary and trailed point sources.
    The basic profile is a moffat profile with super sampled constant look up table. Both are used
    with linear convolution to calculate the trailed source PSF.

    modelPSF takes as input:
    -x,y are arrays of length equal to the width and height of the desired PSF image.
     eg. x=numpy.arange(50), y=numpy.arange(70) would create a psf 50x70 pix
    -alpha, beta are initial guesses for the moffat profile to be used. 5 and 2 are usually pretty good
    -repFact is the supersampling factor. 10 is default, though for improvement in speed, 5 can be used
     without much loss of PSF or photometric precision

    optional arguments:
    -verbose = True if you want to see a lot of unnecessary output
    -restore = psf filename if you want to restore from a previously saved psf file.

    The general steps for psf generation and photometry are:
    -initialization
    -lookup table generation
    -psf generation
    -line convolution
    -linear aperture correction estimation


    """

    def psfStore(self,fn, psfV2 = False):
        """
        Store the psf into a fits file that you can view and reopen at a later point. The only option is the fits file
        name.
        """
        name=fn.split('.fits')[0]

        if not psfV2:
            HDU=pyf.PrimaryHDU(self.PSF)
            hdu=pyf.ImageHDU(self.psf)
            lookupHDU=pyf.ImageHDU(self.lookupTable)
            lineHDU=pyf.ImageHDU(self.longPSF)

            if self.aperCorrs is not None:
                aperCorrHDU=pyf.ImageHDU(np.array([self.aperCorrs,self.aperCorrRadii]))
            else:
                aperCorrHDU=pyf.ImageHDU(np.array([[-1],[-1]]))
            if self.lineAperCorrs is not None:
                lineAperCorrHDU=pyf.ImageHDU(np.array([self.lineAperCorrs,self.lineAperCorrRadii]))
            else:
                lineAperCorrHDU=pyf.ImageHDU(np.array([[-1],[-1]]))
            #distHDU=pyf.ImageHDU(np.array([self.rDist,self.fDist]))
            list=pyf.HDUList([HDU,lookupHDU,lineHDU,hdu,aperCorrHDU,lineAperCorrHDU])
        else:
            lookupHDU=pyf.PrimaryHDU(self.lookupTable)

            if self.aperCorrs is not None:
                aperCorrHDU=pyf.ImageHDU(np.array([self.aperCorrs,self.aperCorrRadii]))
            else:
                aperCorrHDU=pyf.ImageHDU(np.array([[-1],[-1]]))
            if self.lineAperCorrs is not None:
                lineAperCorrHDU=pyf.ImageHDU(np.array([self.lineAperCorrs,self.lineAperCorrRadii]))
            else:
                lineAperCorrHDU=pyf.ImageHDU(np.array([[-1],[-1]]))
            #distHDU=pyf.ImageHDU(np.array([self.rDist,self.fDist]))
            list=pyf.HDUList([lookupHDU,aperCorrHDU,lineAperCorrHDU])


        list[0].header.set('REPFACT',self.repFact)
        for ii in range(len(self.psfStars)):
            list[0].header.set('xSTAR%s'%(ii),self.psfStars[ii][0],'PSF Star x value.')
            list[0].header.set('ySTAR%s'%(ii),self.psfStars[ii][1],'PSF Star y value.')
        list[0].header['alpha']=self.alpha
        list[0].header['beta']=self.beta
        list[0].header['A']=self.A
        list[0].header['rate']=self.rate
        list[0].header['angle']=self.angle
        list[0].header['dt']=self.dt
        list[0].header['pixScale']=self.pixScale
        try:
            list.writeto(name + '.fits', overwrite = True)
        except:
            list.writeto(name + '.fits', clobber = True)

    def _fitsReStore(self,fn):
        """
        Hidden convenience function to restore a psf file.
        """
        print('\nRestoring PSF...')
        name=fn.split('.fits')[0]
        with pyf.open(name+'.fits') as inHan:
            #load the psf file
            if len(inHan) == 6:
                psfV2 = False
                #load the psf file
                self.PSF=inHan[0].data
                self.lookupTable=inHan[1].data
                self.longPSF=inHan[2].data
                self.psf=inHan[3].data
                self.aperCorrs=inHan[4].data[0]
                self.aperCorrRadii=inHan[4].data[1]
                self.lineAperCorrs=inHan[5].data[0]
                self.lineAperCorrRadii=inHan[5].data[1]
            else:
                psfV2 = True
                self.lookupTable=inHan[0].data
                self.aperCorrs=inHan[1].data[0]
                self.aperCorrRadii=inHan[1].data[1]
                self.lineAperCorrs=inHan[2].data[0]
                self.lineAperCorrRadii=inHan[2].data[1]

            self.psfStars=[]

            header=inHan[0].header
            self.repFact=header['REPFACT']

            x=header['xSTAR*']#.values()
            y=header['ySTAR*']#.values()
            for ii in range(len(x)):
                self.psfStars.append([x[ii],y[ii]])
            self.psfStars = np.array(self.psfStars)
            self.alpha=header['alpha']
            self.beta=header['beta']
            self.A=header['A']
            self.rate=header['RATE']
            self.angle=header['ANGLE']
            self.dt=header['DT']
            self.pixScale=header['PIXSCALE']


        self.boxSize=int( len(self.lookupTable)/self.repFact/2 )

        #now recompute the necessary parameters
        if len(self.aperCorrs)!=1:
            self.aperCorrFunc=interp.interp1d(self.aperCorrRadii*1.,self.aperCorrs*1.)
        if len(self.lineAperCorrs)!=1:
            self.lineAperCorrFunc=interp.interp1d(self.lineAperCorrRadii*1.,self.lineAperCorrs*1.)

        (A,B) = self.lookupTable.shape
        self.shape = [A/self.repFact,B/self.repFact]
        self.x=np.arange(self.shape[0])+0.5
        self.y=np.arange(self.shape[1])+0.5

        self.cent=np.array([len(self.y)/2.,len(self.x)/2.])
        self.centx=self.cent[0]
        self.centy=self.cent[1]

        #self.psf=np.ones([len(self.y),len(self.x)]).astype('float')

        self.inds=np.zeros((len(self.y),len(self.x),2)).astype('int')
        for ii in range(len(self.y)):
            self.inds[ii,:,1]=np.arange(len(self.x))
        for ii in range(len(self.x)):
            self.inds[:,ii,0]=np.arange(len(self.y))

        self.coords=self.inds+np.array([0.5,0.5])
        self.r=np.sqrt(np.sum((self.coords-self.cent)**2,axis=2))



        self.X=np.arange(len(self.x)*self.repFact)/float(self.repFact)+0.5/self.repFact
        self.Y=np.arange(len(self.y)*self.repFact)/float(self.repFact)+0.5/self.repFact
        self.Inds=np.zeros((len(self.y)*self.repFact,len(self.x)*self.repFact,2)).astype('int')
        for ii in range(len(self.y)*self.repFact):
            self.Inds[ii,:,1]=np.arange(len(self.x)*self.repFact)
        for ii in range(len(self.x)*self.repFact):
            self.Inds[:,ii,0]=np.arange(len(self.y)*self.repFact)
        self.Coords=(self.Inds+np.array([0.5,0.5]))/float(self.repFact)

        self.R=np.sqrt(np.sum((self.Coords-self.cent)**2,axis=2))

        self.genPSF()
        self.fitted=True
        if psfV2:
            ###code to generate the PSF and psf
            self.PSF=self.moffat(self.R)
            self.PSF/=np.sum(self.PSF)
            self.psf=downSample2d(self.PSF,self.repFact)
            ###code to generate the line psf
            self.longPSF = None
            if self.rate is not None:
                self.line(self.rate,self.angle,self.dt,pixScale = self.pixScale,display=False,useLookupTable=True, verbose=True)

        print('   PSF restored.\n')


    def __init__(self,x=-1,y=-1,alpha=-1,beta=-1,repFact=10,verbose=False,restore=False):
        """
        Initialize the PSF.

        x,y are the size of the PSF (width, height) in pixels. Can either be an integer value or a numpy.arange(x) array.
        alpha, beta are the initial moffat parameters
        repfact=5,10 is the supersampling factor. Only 5 and 10 are well tested!
        verbose to see a bunch of unnecessary, but informative output.
        restore=filename to restore a psf having the filename provided.
        """

        self.nForFitting=0
        self.imData=None

        if repFact not in [3,5,10]:
            raise Warning('This has only been robustly tested with repFact=3, 5, or 10. I encourage you to stick with those.')

        if not restore:
            if type(x)==type(np.ones(1)):
                if len(x)==1:
                    if x[0]%2==0 or x[0]%2==0:
                        raise Exception('Please use odd width PSFs. Even has not been tested yet.')
                elif (len(x)%2==0 or len(y)%2==0):
                    raise Exception('Please use odd width PSFs. Even has not been tested yet.')
            else:
                if (x%2==0 or y%2==0):
                    raise Exception('Please use odd width PSFs. Even has not been tested yet.')

        if restore:
            self._fitsReStore(restore)

        else:
            self.A=None
            self.alpha=alpha
            self.beta=beta
            self.chi=None
            self.rate = None
            self.angle = None
            self.dt = None
            self.pixScale = None

            if type(x)!=type(np.ones(1)):
                self.x=np.arange(x)+0.5
                self.y=np.arange(y)+0.5
            elif len(x)==1:
                self.x=np.arange(x)+0.5
                self.y=np.arange(y)+0.5
            else:
                self.x=x*1.0+0.5
                self.y=y*1.0+0.5
            self.cent=np.array([len(self.y)/2.,len(self.x)/2.])
            self.centx=self.cent[0]
            self.centy=self.cent[1]
            self.repFact=repFact

            self.psf=np.ones([len(self.y),len(self.x)]).astype('float')

            self.inds=np.zeros((len(self.y),len(self.x),2)).astype('int')
            for ii in range(len(self.y)):
                self.inds[ii,:,1]=np.arange(len(self.x))
            for ii in range(len(self.x)):
                self.inds[:,ii,0]=np.arange(len(self.y))

            self.coords=self.inds+np.array([0.5,0.5])
            self.r=np.sqrt(np.sum((self.coords-self.cent)**2,axis=2))


            self.X=np.arange(len(self.x)*self.repFact)/float(self.repFact)+0.5/self.repFact
            self.Y=np.arange(len(self.y)*self.repFact)/float(self.repFact)+0.5/self.repFact
            self.Inds=np.zeros((len(self.y)*self.repFact,len(self.x)*self.repFact,2)).astype('int')
            for ii in range(len(self.y)*self.repFact):
                self.Inds[ii,:,1]=np.arange(len(self.x)*self.repFact)
            for ii in range(len(self.x)*self.repFact):
                self.Inds[:,ii,0]=np.arange(len(self.y)*self.repFact)
            self.Coords=(self.Inds+np.array([0.5,0.5]))/float(self.repFact)

            self.R=np.sqrt(np.sum((self.Coords-self.cent)**2,axis=2))


            self.PSF=self.moffat(self.R)
            self.PSF/=np.sum(self.PSF)
            self.psf=downSample2d(self.PSF,self.repFact)

            self.fullPSF=None
            self.fullpsf=None


            self.shape=self.psf.shape

            self.aperCorrFunc=None
            self.aperCorrs=None
            self.aperCorrRadii=None
            self.lineAperCorrFunc=None
            self.lineAperCorrs=None
            self.lineAperCorrRadii=None

            self.verbose=verbose
            self.fitted=False

            self.lookupTable=None
            self.lookupF=None
            self.lookupR=None
            #self.rDist=None
            #self.fDist=None

            self.line2d=None
            self.longPSF=None
            self.longpsf=None

            self.bgNoise=None


            #from fitting a psf to a source
            self.model=None
            self.residual=None

            self.psfStars=None


    def computeRoundAperCorrFromPSF(self,radii,useLookupTable=True,display=True,displayAperture=True):
        """
        This computes the aperture correction directly from the PSF. These vaules will be used for interpolation to
        other values. The aperture correction is with respect tothe largest aperture provided in radii. I recommend
        4*FWHM.

        radii is an array of radii on which to calculate the aperture corrections. I recommend at least 10 values
        between 1 and 4 FWHM.
        useLookupTable=True/False to calculate either with just the moffat profile, or with lookuptable included.
        display=True to show you some plots.
        displayAperture=True to show you the aperture at each radius.
        """

        self.aperCorrRadii=radii*1.0
        aperCorrs=[]

        (A,B)=self.PSF.shape
        if useLookupTable:
            phot=pillPhot(self.fullPSF,repFact=1)
        else:
            phot=pillPhot(self.PSF,repFact=1)

        """
        #old individual radii call version
        for iii in range(len(self.aperCorrRadii)):
            r=radii[iii]
            width=A/2#int(A/(r*self.repFact*2)+0.5)*0.75
            phot(B/2.,A/2.,radius=r*self.repFact,l=0.,a=0.,skyRadius=None,zpt=0.0,width=width,display=displayAperture)
            m=phot.magnitude
            aperCorrs.append(m)
        """

        #more efficient version with all radii passed at once.
        width=int(A/2)
        phot(B / 2., A / 2., radius=radii * self.repFact, l=0., a=0., skyRadius=None, zpt=0.0, width=width,
             display=displayAperture)
        aperCorrs = phot.magnitude

        self.aperCorrs=np.array(aperCorrs)
        self.aperCorrFunc=interp.interp1d(self.aperCorrRadii*1.,self.aperCorrs*1.)

        if display:
            fig=pyl.figure('psf')
            pyl.plot(self.aperCorrRadii,self.aperCorrs,'k-o')
            pyl.xlabel('Aperture Radius (pix')
            pyl.ylabel('Normalized Magnitude')
            pyl.show()
        #still need to implement this!


    def roundAperCorr(self,r):
        """
        Return an aperture correction at given radius. Linear interpolation between values found in
        computeRoundAperCorrFromPSF is used.
        """

        if self.aperCorrFunc!=None:
            return self.aperCorrFunc(r)-np.min(self.aperCorrs)
        else:
            raise Exception('Must first fun computeRoundAperCorrFromPSF before the aperture corrections can be evaluated here.')


    def computeLineAperCorrFromTSF(self,radii,l,a,display=True,displayAperture=True):
        """
        This computes the aperture correction directly from the TSF. These vaules will be used for interpolation to
        other values. The aperture correction is with respect tothe largest aperture provided in radii. I recommend
        4*FWHM.

        radii is an array of radii on which to calculate the aperture corrections. I recommend at least 10 values
        between 1 and 4 FWHM.
        l and a are the length (in pixels) and angle of the pill aperture
        useLookupTable=True/False to calculate either with just the moffat profile, or with lookuptable included.
        display=True to show you some plots.
        displayAperture=True to show you the aperture at each radius.
        """

        self.lineAperCorrRadii=radii*1.0
        self.lineAperCorrs=[]

        (A,B)=self.PSF.shape
        phot=pillPhot(self.longPSF,repFact=1)

        """
        #old version where all radii are passed individually
        for ii in range(len(self.lineAperCorrRadii)):
            r=self.lineAperCorrRadii[ii]
            width=A/2#int(A/(r*self.repFact*2))
            phot(B/2.,A/2.,radius=r*self.repFact,l=l*self.repFact,a=a,skyRadius=None,zpt=0.0,width=width,display=displayAperture)
            m=phot.magnitude
            print '   ',r,phot.sourceFlux,m
            self.lineAperCorrs.append(m)
        """

        #new version where all radii are passed at once
        width = int(A / 2)
        phot(B / 2., A / 2., radius=radii * self.repFact, l=l * self.repFact, a=a, skyRadius=None, zpt=0.0, width=width,
             display=displayAperture)
        fluxes = phot.sourceFlux
        self.lineAperCorrs = phot.magnitude
        print("    Radius  Flux      Magnitude")
        for ii in range(len(self.lineAperCorrRadii)):
            print('    {:6.2f} {:10.3f}  {:8.3f}'.format(radii[ii],phot.sourceFlux[ii],phot.magnitude[ii]))

        self.lineAperCorrs=np.array(self.lineAperCorrs)
        self.lineAperCorrFunc=interp.interp1d(self.lineAperCorrRadii,self.lineAperCorrs)

        if display:
            fig=pyl.figure('psf')
            pyl.plot(self.lineAperCorrRadii,self.lineAperCorrs,'k-o')
            pyl.xlabel('Aperture Radius (pix')
            pyl.ylabel('Normalized Magnitude')
            pyl.show()



    def lineAperCorr(self,r):
        """
        Return an aperture correction at given radius. Linear interpolation between values found in
        computeRoundAperCorrFromTSF is used.
        """

        if self.lineAperCorrFunc!=None:
            return self.lineAperCorrFunc(r)-np.min(self.lineAperCorrs)
        else:
            raise Exception('Must first fun computeLineAperCorrFromMoffat before the aperture corrections can be evaluated here.')


    def moffat(self,rad):
        """
        Return a moffat profile evaluated at the radii in the input numpy array.
        """

        #normalized flux profile return 1.-(1.+(rad/self.alpha)**2)**(1.-self.beta)
        a2=self.alpha*self.alpha
        return (self.beta-1)*(np.pi*a2)*(1.+(rad/self.alpha)**2)**(-self.beta)

    def FWHM(self, fromMoffatProfile=False, fromImData = False, method = 'median',frac = 0.5):
        """
        Return the moffat profile of the PSF. If fromMoffatProfile=True. the FWHM from a pure
        moffat profile is returned. Otherwise the FWHM of the combined moffat profile and lookup
        table is used. That is, from the full PSF.

        If fromImData=True, then the FWHM is estimated from the image data passed to fitMoffat
        function. This option requires that fitMoffat has been run on the source in question
        before the FWHM(fromImData=True) is called.

        When estimating FWHM from the PSF, or from image data, a running mean/median of pixels
        sortred by radius from the centre is used. The width of the running window is 3*repFact.

        The method variable takes either "median" or "mean" as input to decide which method is
        used in the running window. Default is median.

        """

        if fromMoffatProfile:
            r=np.arange(0,(2*max(self.x.shape[0]/2.,self.y.shape[0]/2.)**2)**0.5,0.005)
            m=self.moffat(r)
            m/=np.max(m)
            k=np.sum(np.greater(m,frac))
            if k<0 or k>=len(m): return None
            return r[k]*2.
        else:
            if fromImData:

                im = self.repSubsec-self.bg/(self.repFact*self.repFact)
                repRads = self.repRads
            else:
                im = self.fullPSF

                a = self.y.shape[0]/2.
                b = self.x.shape[0]/2.
                rangeY = np.arange(-a*self.repFact,a*self.repFact)/float(self.repFact)
                rangeX = np.arange(-b*self.repFact,b*self.repFact)/float(self.repFact)
                dx2 = (0.5/self.repFact-rangeX)**2
                repRads = []
                for ii in range(len(rangeY)):
                    repRads.append((0.5/self.repFact-rangeY[ii])**2+dx2)
                repRads = np.array(repRads)**0.5

            if method not in ['median','mean']:
                raise TypeError('Method must be either median or mean.')

            numMedPix = self.repFact*3

            #below steps through the pixels taking numMedPix
            (A,B) = repRads.shape
            rr = repRads.reshape(A*B)
            rim = im.reshape(A*B)
            s = np.max(im)
            args = np.argsort(rr)
            for ii in range(len(args)-numMedPix):
                if method == 'median':
                    med_i = np.median(rim[args[ii:ii+numMedPix]])
                    med_r = np.median(rr[args[ii:ii+numMedPix]])
                else:
                    med_i = np.mean(rim[args[ii:ii+numMedPix]])
                    med_r = np.mean(rr[args[ii:ii+numMedPix]])
                if med_i<=frac*s:
                    return med_r*2.0
            if method == 'median':
                return np.mean(r[-numMedPix])*2.0
            else:
                return np.median(r[-numMedPix])*2.0



            """
            #below cylces through a preset radius array
            #this is probably less accurate than the above version
            (A,B) = repRads.shape
            r = np.arange(0.0,min(np.max(repRads[int(A/2),:]),np.max(repRads[:,int(B/2)]))+0.05,0.05)
            s = np.max(im)
            ind = 0
            while  r[ind+1]<min(np.max(repRads[int(A/2),:]),np.max(repRads[:,int(B/2)])) and ind+1<len(r):
                w = np.where((repRads<r[ind+1])&(repRads>r[ind]))
                if len(w[0])>=numMedPix:
                    med = np.median(im[w])
                    if med<=0.5*s:
                        return r[ind+1]*2.0
                ind+=1
            return r[len(r)-1]*2.0
            """

    def __getitem__(self,key):
        return self.psf[key]

    def line(self,rate,angle,dt,pixScale=0.2,display=False,useLookupTable=True, verbose=True):
        """
        Compute the TSF given input rate of motion, angle of motion, length of exposure, and pixelScale.

        Units choice is irrelevant, as long as they are all the same! eg. rate in "/hr, and dt in hr.
        Angle is in degrees +-90 from horizontal.

        display=True to see the TSF

        useLookupTable=True to use the lookupTable. OTherwise pure moffat is used.
        """

        self.rate=rate
        self.angle=angle
        self.dt=dt
        self.pixScale=pixScale

        angr=angle*np.pi/180.


        self.line2d=self.PSF*0.0
        w=np.where(( np.abs(self.X-self.centx)<np.cos(angr)*rate*dt/pixScale/2.))
        if len(w[0])>0:
            x=self.X[w]*1.0
            y=np.tan(angr)*(x-self.centx)+self.centy
            X=(x*self.repFact).astype('int')
            Y=(y*self.repFact).astype('int')
            self.line2d[Y,X]=1.0

            w=np.where(self.line2d>0)
            yl,yh=np.min(w[0]),np.max(w[0])
            xl,xh=np.min(w[1]),np.max(w[1])

            self.line2d=self.line2d[yl:yh+1,xl:xh+1]

        else:
            self.line2d=np.array([[1.0]])

        if useLookupTable:
            if verbose:
                print('Using the lookup table when generating the line PSF.')
            #self.longPSF=signal.convolve2d(self.moffProf+self.lookupTable*self.repFact*self.repFact, self.line2d,mode='same')
            self.longPSF=signal.fftconvolve(self.moffProf+self.lookupTable*self.repFact*self.repFact, self.line2d,mode='same')
            self.longPSF*=np.sum(self.fullPSF)/np.sum(self.longPSF)
        else:
            if verbose:
                print('Not using the lookup table when generating the line PSF')
            #self.longPSF=signal.convolve2d(self.moffProf,self.line2d,mode='same')
            self.longPSF=signal.fftconvolve(self.moffProf,self.line2d,mode='same')
            self.longPSF*=np.sum(self.moffProf)/np.sum(self.longPSF)
        self.longpsf=downSample2d(self.longPSF,self.repFact)

        if display:
            fig=pyl.figure('Line PSF')
            pyl.imshow(self.longPSF,interpolation='nearest',origin='lower')
            pyl.show()



    def plant(self, x, y, amp, indata,
              useLinePSF=False, returnModel=False, verbose=False,
              addNoise=True, plantIntegerValues=False, gain=None, plantBoxWidth = None):
        """
        Plant a star at coordinates x,y with amplitude amp.

        indata is the array in which you want to plant the source.
        addNoise=True to add gaussian noise. gain variable must be set.
        useLinePSF=True to use the TSF rather than the circular PSF.
        returnModel=True to not actually plant in the data, but return an array of the same size containing the TSF or
        PSF without noise added.
        plantBoxWidth is the width of the planting region in pixels centred on the source location. If this is set to a
        value, then the planted source pixels will only be within a box of width 2*plantBoxWidth+1.
        """

<<<<<<< HEAD
=======

        rf2 = float(self.repFact*self.repFact)

>>>>>>> cdfec5b4
        #self.boxSize=len(self.lookupTable)/self.repFact/2
        self.boxSize = int(len(self.R[0])/self.repFact/2)

        #t1 = time.time()
        (A,B) = indata.shape
        bigIn = np.zeros((A+2*self.boxSize,B+2*self.boxSize),dtype=indata.dtype)
        bigOut = np.zeros((A+2*self.boxSize,B+2*self.boxSize),dtype=indata.dtype)

        bigIn[self.boxSize:A+self.boxSize,self.boxSize:B+self.boxSize] = indata
        #bigIn = np.pad(indata,(self.boxSize,self.boxSize),'constant')


        #t2 = time.time()
        xint,yint = int(x)-self.boxSize,int(y)-self.boxSize
        cx,cy = x-int(x)+self.boxSize,y-int(y)+self.boxSize
        sx,sy = int(round((x-int(x))*self.repFact)),int(round((y-int(y))*self.repFact))
        cut = np.copy(bigIn[self.boxSize+yint:yint+3*self.boxSize+1,self.boxSize+xint:self.boxSize+xint+3*self.boxSize+1])

        if self.imData is not None:
            origData = np.copy(self.imData)
        else: origData = None

        self.imData = cut
        if type(cx)==type(1.0):
            self._flatRadial(np.array([cx]),np.array([cy]))
        else:
            self._flatRadial(cx,cy)
        if origData is not None:
            self.imData = origData

        #t2a = time.time()
        if not useLinePSF:
            ###original moffat profile creation
            #don't need to shift this up and right because the _flatRadial function handles the moffat sub-pixel centering.
            #moff=downSample2d(self.moffat(self.repRads),self.repFact)*amp
            if self.lookupTable is not None:
                #(pa,pb)=moff.shape

                #shift the lookuptable right and up to account for the off-zero centroid
                slu = np.copy(self.lookupTable)
                (a,b) = slu.shape

                if sx>0:
                    sec = slu[:,b-sx:]
                    slu[:,sx:] = slu[:,:b-sx]
                    slu[:,:sx] = sec
                if sy>0:
                    sec = slu[a-sy:,:]
                    slu[sy:,:] = slu[:a-sy,:]
                    slu[:sy,:] = sec
                ###original lookup table creation
                #slu = downSample2d(slu,self.repFact)*amp*self.repFact*self.repFact

                ###this is a merger of the original moffat and lookup table lines above.
                ###results in a significant performance boost.
<<<<<<< HEAD
                psf = downSample2d(slu+self.moffat(self.repRads)/float(self.repFact*self.repFact),self.repFact)*amp*self.repFact*self.repFact
=======

                psf = downSample2d(slu+self.moffat(self.repRads)/rf2,self.repFact)*amp*rf2

>>>>>>> cdfec5b4
                ###original sum of lookup table and moffat profile.
                ###not needed in the newer performance boosted version.
                #psf = slu+moff
            else:
                psf = moff
                if verbose: print("Lookup table is none. Just using Moffat profile.")
        else:
            lpsf = np.copy(self.longPSF)
            (a,b) = lpsf.shape

            #cubic interpolation doesn't do as good as the x10 subsampling
            #quintic does just about as well, linear sucks
            #f=sci.interpolate.interp2d(self.dx,self.dy,downSample2d(lpsf,self.repFact),kind='linear')
            #psf=f(self.dx-float(sx)/self.repFact,self.dy-float(sy)/self.repFact)*amp


            if sx>0:
                sec = lpsf[:,b-sx:]
                lpsf[:,sx:] = lpsf[:,:b-sx]
                lpsf[:,:sx] = sec
            if sy>0:
                sec = lpsf[a-sy:,:]
                lpsf[sy:,:] = lpsf[:a-sy,:]
                lpsf[:sy,:] = sec
            psf=downSample2d(lpsf,self.repFact)*amp

            #this is a cheat to handle the outer edges that can go negative after convolution
            w=np.where(psf<0)
            psf[w]=0.0

        self.fitFluxCorr=1. #HACK! Could get rid of this in the future...

        #t3 = time.time()
        (a,b) = psf.shape
        if addNoise:
            if gain is not None:
                psf+=sci.randn(a,b)*np.sqrt(np.abs(psf)/float(gain) )
                #old poisson experimenting
                #psfg = (psf+bg)*gain
                #psf = (np.random.poisson(np.clip(psfg,0,np.max(psfg))).astype('float64')/gain).astype(indata.dtype)
            else:
                print("Please set the gain variable before trying to plant with Poisson noise.")
                raise TypeError

        if plantIntegerValues:
            psf = np.round(psf)

        #t4 = time.time()
        bigOut[yint+self.boxSize:yint+3*self.boxSize+1,xint+self.boxSize:xint+3*self.boxSize+1]+=psf

        if returnModel:
            return bigOut[self.boxSize:A+self.boxSize,self.boxSize:B+self.boxSize]

        if plantBoxWidth is not None:
            a = max(0,int(y)-plantBoxWidth)
            b = min(A,int(y)+plantBoxWidth+1)
            c = max(0,int(x)-plantBoxWidth)
            d = min(B,int(x)+plantBoxWidth+1)
            indata[a:b,c:d] += bigOut[self.boxSize:A + self.boxSize, self.boxSize:B + self.boxSize][a:b,c:d]
            #indata[int(y)-plantBoxWidth:int(y)+plantBoxWidth+1,int(x)-plantBoxWidth:int(x)+plantBoxWidth] += bigOut[self.boxSize:A + self.boxSize, self.boxSize:B + self.boxSize][int(y)-plantBoxWidth:int(y)+plantBoxWidth+1,int(x)-plantBoxWidth:int(x)+plantBoxWidth]
        else:
            indata+=bigOut[self.boxSize:A+self.boxSize, self.boxSize:B+self.boxSize]
        #t5 = time.time()
        #print(t5-t4,t4-t3,t3-t2a,t2a-t2,t2-t1)
        return indata


    def plant2(self, x_in, y_in, amp_in, indata,
              useLinePSF=False, returnModel=False, verbose=False,
              addNoise=True, plantIntegerValues=False, gain=None, plantBoxWidth = None):
        """
        Plant a star at coordinates x,y with amplitude amp.

        indata is the array in which you want to plant the source.
        addNoise=True to add gaussian noise. gain variable must be set.
        useLinePSF=True to use the TSF rather than the circular PSF.
        returnModel=True to not actually plant in the data, but return an array of the same size containing the TSF or
        PSF without noise added.
        plantBoxWidth is the width of the planting region in pixels centred on the source location. If this is set to a
        value, then the planted source pixels will only be within a box of width 2*plantBoxWidth+1.
        """


        rf2 = float(self.repFact*self.repFact)

        #self.boxSize=len(self.lookupTable)/self.repFact/2
        self.boxSize = int(len(self.R[0])/self.repFact/2)

        #t1 = time.time()
        (A,B) = indata.shape
        bigIn = np.zeros((A+2*self.boxSize,B+2*self.boxSize),dtype=indata.dtype)
        bigOut = np.zeros((A+2*self.boxSize,B+2*self.boxSize),dtype=indata.dtype)

        bigIn[self.boxSize:A+self.boxSize,self.boxSize:B+self.boxSize] = indata

        if self.imData is not None:
            origData = np.copy(self.imData)
        else: origData = None

        for ii in range(len(x_in)):
            x,y,amp = x_in[ii],y_in[ii],amp_in[ii]
            #t2 = time.time()
            xint,yint = int(x)-self.boxSize,int(y)-self.boxSize
            cx,cy = x-int(x)+self.boxSize,y-int(y)+self.boxSize
            sx,sy = int(round((x-int(x))*self.repFact)),int(round((y-int(y))*self.repFact))
            cut = np.copy(bigIn[self.boxSize+yint:yint+3*self.boxSize+1,self.boxSize+xint:self.boxSize+xint+3*self.boxSize+1])


            self.imData = cut
            if type(cx)==type(1.0):
                self._flatRadial(np.array([cx]),np.array([cy]))
            else:
                self._flatRadial(cx,cy)
            if origData is not None:
                self.imData = origData

            #t2a = time.time()
            if not useLinePSF:
                ###original moffat profile creation
                #don't need to shift this up and right because the _flatRadial function handles the moffat sub-pixel centering.
                #moff=downSample2d(self.moffat(self.repRads),self.repFact)*amp
                if self.lookupTable is not None:
                    #(pa,pb)=moff.shape

                    #shift the lookuptable right and up to account for the off-zero centroid
                    slu = np.copy(self.lookupTable)
                    (a,b) = slu.shape

                    if sx>0:
                        sec = slu[:,b-sx:]
                        slu[:,sx:] = slu[:,:b-sx]
                        slu[:,:sx] = sec
                    if sy>0:
                        sec = slu[a-sy:,:]
                        slu[sy:,:] = slu[:a-sy,:]
                        slu[:sy,:] = sec
                    ###original lookup table creation
                    #slu = downSample2d(slu,self.repFact)*amp*self.repFact*self.repFact

                    ###this is a merger of the original moffat and lookup table lines above.
                    ###results in a significant performance boost.

                    psf = downSample2d(slu+self.moffat(self.repRads)/rf2,self.repFact)*amp*rf2

                    ###original sum of lookup table and moffat profile.
                    ###not needed in the newer performance boosted version.
                    #psf = slu+moff
                else:
                    psf = moff
                    if verbose: print("Lookup table is none. Just using Moffat profile.")
            else:
                lpsf = np.copy(self.longPSF)
                (a,b) = lpsf.shape

                #cubic interpolation doesn't do as good as the x10 subsampling
                #quintic does just about as well, linear sucks
                #f=sci.interpolate.interp2d(self.dx,self.dy,downSample2d(lpsf,self.repFact),kind='linear')
                #psf=f(self.dx-float(sx)/self.repFact,self.dy-float(sy)/self.repFact)*amp


                if sx>0:
                    sec = lpsf[:,b-sx:]
                    lpsf[:,sx:] = lpsf[:,:b-sx]
                    lpsf[:,:sx] = sec
                if sy>0:
                    sec = lpsf[a-sy:,:]
                    lpsf[sy:,:] = lpsf[:a-sy,:]
                    lpsf[:sy,:] = sec
                psf=downSample2d(lpsf,self.repFact)*amp

                #this is a cheat to handle the outer edges that can go negative after convolution
                w=np.where(psf<0)
                psf[w]=0.0

            bigOut[yint+self.boxSize:yint+3*self.boxSize+1,xint+self.boxSize:xint+3*self.boxSize+1]+=psf

        self.fitFluxCorr=1. #HACK! Could get rid of this in the future...

        #t3 = time.time()
        (a,b) = psf.shape
        if addNoise:
            if gain is not None:

                bigOut+=sci.randn(bigOut.shape[0],bigOut.shape[1])*np.sqrt(np.abs(bigOut)/float(gain) )
                #old poisson experimenting
                #psfg = (psf+bg)*gain
                #psf = (np.random.poisson(np.clip(psfg,0,np.max(psfg))).astype('float64')/gain).astype(indata.dtype)
            else:
                print("Please set the gain variable before trying to plant with Poisson noise.")
                raise TypeError

        if plantIntegerValues:
            bigOut = np.round(bigOut)

        #t4 = time.time()


        if returnModel:
            return bigOut[self.boxSize:A+self.boxSize,self.boxSize:B+self.boxSize]

        if plantBoxWidth is not None:
            for ii in range(len(x_in)):
                x,y,amp = x_in[ii],y_in[ii],amp_in[ii]

                a = max(0,int(y)-plantBoxWidth)
                b = min(A,int(y)+plantBoxWidth+1)
                c = max(0,int(x)-plantBoxWidth)
                d = min(B,int(x)+plantBoxWidth+1)
                indata[a:b,c:d] += bigOut[self.boxSize:A + self.boxSize, self.boxSize:B + self.boxSize][a:b,c:d]
                #indata[int(y)-plantBoxWidth:int(y)+plantBoxWidth+1,int(x)-plantBoxWidth:int(x)+plantBoxWidth] += bigOut[self.boxSize:A + self.boxSize, self.boxSize:B + self.boxSize][int(y)-plantBoxWidth:int(y)+plantBoxWidth+1,int(x)-plantBoxWidth:int(x)+plantBoxWidth]
        else:
            indata+=bigOut[self.boxSize:A+self.boxSize, self.boxSize:B+self.boxSize]
        #t5 = time.time()
        #print(t5-t4,t4-t3,t3-t2a,t2a-t2,t2-t1)
        return indata



    def remove(self,x,y,amp,data,useLinePSF=False):
        """
        The opposite of plant.
        """

        self.model =  self.plant(x,y,amp,data,addNoise=False,returnModel=True,useLinePSF=useLinePSF)
        return data-self.model


    def writeto(self,name):
        """
        Convenient file saving function to save the round PSF. Probably not necessary.

        """

        try:
            os.remove(name)
        except: pass
        HDU=pyf.PrimaryHDU(self.psf)
        List=pyf.HDUList([HDU])
        List.writeto(name)

    def fitMoffat(self,imData,centX,centY,
                  boxSize=25,bgRadius=20,
                  verbose=False,mode='smart',
                  quickFit = False, fixAB=False,
                  fitXY=False,fitMaxRadius=None,logRadPlot=False,
                  ftol = 1.49012e-8,maxfev = 250):

        """
        Fit a moffat profile to the input data, imData, at point centX,centY.

        - boxSize is the width around the centre used in the fitting.
        - bgRadius is the radius beyond which the background is estimated.
          This must be smaller than the PSF width itself used when initializing
          the modelPSF object (parameters x and y).
        - verbose=True to see a lot of fittnig output and a radial plot of each fit.
        - logRadPlot=True to see the plot in log radius.
        - mode='smart' is the background determination method used. See bgFinder for details.
        - fixAB=True to fit only the amplitude.
        - fitXY=False *** this is currently not implemented***
        - fitMaxRadius ***not currently implemented***
        """



        self.verbose = verbose

        self.imData = np.copy(imData)
        self.boxSize = boxSize


        self._flatRadial(centX-0.5,centY-0.5)#set the radial distribution pixels

        w = np.where(self.rads>bgRadius)
        bgf = bgFinder.bgFinder(self.subSec[w])
        self.bg = bgf(method=mode)

        peakGuess_1 = (np.max(self.subSec)-self.bg)/(np.max(self.moffat(self.rads)))
        peakGuess_2 = (np.sum(self.subSec)-self.bg*self.subSec.size)/(np.sum(self.moffat(self.rads)))
        if (abs(peakGuess_1-peakGuess_2)/peakGuess_1)<0.5:
            peakGuess = peakGuess_1
        else:
            peakGuess = peakGuess_2

        if fitXY:
            print('This is hacky and really slow. Not yet meant for production.')
            self.verbose = False
            best = [1.e8,-1.,-1.,-1.]
            print('Fitting XYA')
            deltaX = np.arange(-0.3,0.3+1./float(self.repFact),1./float(self.repFact)/2.)
            deltaY = np.arange(-0.3,0.3+1./float(self.repFact),1./float(self.repFact)/2.)
            for ii in range(len(deltaX)):
                for jj in range(len(deltaY)):
                    self._flatRadial(centX+deltaX[ii],centY+deltaY[jj])
                    lsqf = opti.leastsq(self._residFAB,(peakGuess),args=(self.alpha,self.beta,fitMaxRadius),maxfev=maxfev)
                    res = np.sum(self._residFAB((lsqf[0][0]),self.alpha,self.beta,fitMaxRadius)**2)
                    if best[0]>= res:
                        best = [res,lsqf[0],deltaX[ii],deltaY[jj]]

            return (best[2],best[3])

        elif fixAB:
            lsqf = opti.leastsq(self._residFAB,(peakGuess),args=(self.alpha,self.beta,fitMaxRadius),maxfev=maxfev)
        elif quickFit:
            lsqf = opti.leastsq(self._residNoRep,(peakGuess,self.alpha,self.beta),args=(fitMaxRadius),maxfev=maxfev,ftol=ftol)
        else:
            lsqf = opti.leastsq(self._resid,(peakGuess,self.alpha,self.beta),args=(fitMaxRadius),maxfev=maxfev,ftol=ftol)
        if self.verbose: print(lsqf)
        self.A = lsqf[0][0]
        if not fixAB:
            self.alpha = lsqf[0][1]
            self.beta = lsqf[0][2]
        if fixAB:
            res=self._residFAB((self.A),self.alpha,self.beta,fitMaxRadius)
        else:
            res=self._resid((self.A,self.alpha,self.beta),fitMaxRadius)
        self.chi = np.sqrt(np.sum(res**2)/float(len(res)-1))
        self.chiFluxNorm = np.sqrt(np.sum((res/self.A)**2)/float(len(res)-1))

        self.fitted = True

        self.PSF = self.moffat(self.R)
        self.PSF /= np.sum(self.PSF)
        self.psf = downSample2d(self.PSF,self.repFact)


        if self.verbose:
            print('   A:%s, alpha:%s, beta:%s'%(self.A,self.alpha,self.beta))
            fig = pyl.figure('Radial Profile')
            ax = fig.add_subplot(111)
            pyl.scatter(downSample2d(self.repRads,self.repFact),self.subSec)
            r = np.linspace(0,np.max(self.rads),100)
            pyl.plot(r,self.A*self.moffat(r)+self.bg,'r--')
            fw = self.FWHM(fromMoffatProfile=True)
            print('FWHM: {}'.format(fw))
            pyl.title('FWHM: {:.3f} alpha: {:.3f} beta: {:.3f}'.format(fw,self.alpha,self.beta))
            if logRadPlot: ax.set_xscale('log')
            pyl.show()

        return res



    def genLookupTable(self,imData,centXs,centYs,verbose=False,bpMask=None,threeSigCut=True,bgRadius=20.,returnAmpsCutouts = False):
        """
        Generate the lookup table from input imData and x/y coordinates in the numpy arrays centX,centY.

        verbose=True to see a lot of fitting output.
        bpMask=array to provide a bad pixel mask.
        threeSigCut=True to apply a 3 sigma cut before reporting the mean lookupTable. Only useful for ~5 or more stars.

        returnAmpsCutouts returns the fitted amplitudes of each moffat fit and the image cutouts, and the centroid x and y in each cutout
        """

        #(AD,BD) = imData.shape


        adjCentXs=centXs-0.5
        adjCentYs=centYs-0.5

        self.verbose=verbose

        self.imData=imData*1.0
        self.boxSize=int(len(self.R[0])/self.repFact/2)


        self.psfStars=[]

        if bpMask!=None:
            w=np.where(bpMask==0)
            imData[w]=np.median(imData)

        shiftIms=[]
        fluxes=[]
        cutouts = []
        cxs = []
        cys = []
        bgs = []
        #print centXs,len(centXs)
        for ii in range(len(centXs)):

            #store the psf star location
            self.psfStars.append([centXs[ii],centYs[ii]])


            xint,yint=int(adjCentXs[ii])-self.boxSize-2,int(adjCentYs[ii])-self.boxSize-2
            #if xint<=0 or yint<=0 or xint+2*self.boxSize+5>=BD or yint+2*self.boxSize+5>=BD: continue
            cx,cy=adjCentXs[ii]-int(adjCentXs[ii])+self.boxSize+2,adjCentYs[ii]-int(adjCentYs[ii])+self.boxSize+2
            cx+=0.5
            cy+=0.5
            cut=imData[yint:yint+2*self.boxSize+5,xint:xint+2*self.boxSize+5]
            (cA,cB) = cut.shape
            if cA!=2*self.boxSize+5 or cB!=2*self.boxSize+5: continue

            self.fitMoffat(cut,np.array([cx]),np.array([cy]),self.boxSize,verbose=verbose,fixAB=True,fitXY=False,fitMaxRadius=3.,bgRadius=bgRadius)
            self.imData=np.copy(imData) #this is necessary because the imdata gets set to the shifted image subsection
            moff=downSample2d(self.moffat(self.repRads),self.repFact)*self.A

            if returnAmpsCutouts:
                cutouts.append(np.copy(cut))
                cxs.append(cx)
                cys.append(cy)
                bgs.append(self.bg)

            diff=cut-self.bg
            diff[2:-2,2:-2]-=moff


            fluxes.append(self.A)

            self.psfStars[ii].append(self.A)

            repCut=expand2d(diff,self.repFact)

            cx,cy=adjCentXs[ii]-int(adjCentXs[ii])+self.boxSize+2,adjCentYs[ii]-int(adjCentYs[ii])+self.boxSize+2
            kx,ky=int(round(cx*self.repFact)),int(round(cy*self.repFact))


            shiftedImage=repCut[ky-self.repFact*self.boxSize:ky+self.repFact*self.boxSize+self.repFact,
                         kx-self.repFact*self.boxSize:kx+self.repFact*self.boxSize+self.repFact]

            shiftIms.append(shiftedImage)

        shiftIms=np.array(shiftIms)
        fluxes=np.array(fluxes)


        self.maxFlux=1.0
        invFluxes=self.maxFlux/fluxes

        for ii in range(len(shiftIms)):
            shiftIms[ii]*=invFluxes[ii]

        if threeSigCut:
            meanLUT=np.median(shiftIms,axis=0)
            stdLUT=np.std(shiftIms,axis=0)

            bigMean=np.repeat(np.array([meanLUT]),len(shiftIms),axis=0)
            w=np.where( np.abs(bigMean-shiftIms)>3*stdLUT)
            shiftIms[w]=np.nan
            self.lookupTable=np.nanmean(shiftIms,axis=0)/self.maxFlux

        else:
            self.lookupTable=np.nanmean(shiftIms,axis=0)/self.maxFlux
        self.psfStar=np.array(self.psfStars)

        self.genPSF()

        if returnAmpsCutouts:
            return (fluxes,cutouts,cxs,cys,bgs)
        return None



    def genPSF(self,A=1.0):
        """
        generate the psf with lookup table. Convenience function only.
        """
        self.moffProf=self.moffat(self.R-np.min(self.R))
        self.fullPSF=(self.moffProf+self.lookupTable*self.repFact*self.repFact)*A
        self.fullpsf=downSample2d(self.fullPSF,self.repFact)


    def _flatRadial(self,centX,centY):
        """
        Convenience function for the fitMoffat routines.
        """

        if type(centX)!=type(1.) and type(centX)!=type(np.float64(1.)):
            centX=centX[0]
            centY=centY[0]
        (A,B)=self.imData.shape
        a=int(max(0,centY-self.boxSize))
        b=int(min(A,centY+self.boxSize+1))
        c=int(max(0,centX-self.boxSize))
        d=int(min(B,centX+self.boxSize+1))

        self.subSec=self.imData[a:b,c:d]
        self.repSubsec=expand2d(self.subSec,self.repFact)


        rangeY=np.arange(a*self.repFact,b*self.repFact)/float(self.repFact)
        rangeX=np.arange(c*self.repFact,d*self.repFact)/float(self.repFact)
        dx2=(centX-rangeX)**2
        ####slow version kept for clarity
        #repRads=[]
        #for ii in range(len(rangeY)):
        #    repRads.append((centY-rangeY[ii])**2+dx2)
        #self.repRads=np.array(repRads)**0.5
        #####
        #this is the faster version that produces the same result
        dy2 = (centY-rangeY)**2
        self.repRads = (np.repeat(dy2,len(rangeY)).reshape(len(rangeY),len(rangeX)) + np.repeat(np.array([dx2]),len(rangeY),axis = 0).reshape(len(rangeY),len(rangeX)))**0.5

        self.dX=centX-rangeX
        self.dY=centY-rangeY
        self.dx=centX-np.arange(c,d)
        self.dy=centY-np.arange(a,b)

        #there are more efficient ways to do this, but I leave it like this for clarity.
        #subSec=[]
        #arrR=[]
        #for ii in range(a,b):
        #    arrR.append([])
        #    for jj in range(c,d):
        #        D=((centY-ii)**2+(centX-jj)**2)**0.5
        #
        #        arrR[-1].append(D)
        ##faster version of the above just like done with repRads a 20 lines up.
        arrR = []
        dy2 = (centY - np.arange(a, b)) ** 2
        dx2 = (centX - np.arange(c, d)) ** 2
        for ii in range(len(dy2)):
            arrR.append(dy2[ii] + dx2)
        arrR = np.array(arrR) ** 0.5

        #subSecFlat=self.subSec.reshape((b-a)*(c-d))

        self.rads=np.copy(arrR)
        #arrR=arrR.reshape((b-a)*(d-c))
        #arg=np.argsort(arrR)
        #self.rDist=arrR[arg]*1.
        #self.fDist=subSecFlat[arg]*1.


    def _resid(self,p,maxRad):
        (A,alpha,beta)=p
        self.alpha=alpha
        self.beta=beta

        err=(self.subSec-(self.bg+A*downSample2d(self.moffat(self.repRads),self.repFact))).reshape(self.subSec.size)

        if self.alpha<=0 or self.beta<=0:
            if maxRad is not None:
                w = np.where(self.rads.reshape(self.subSec.size)<maxRad)
                return err[w]
            return err*np.inf


        if self.verbose: print(A,alpha,beta,np.sqrt(np.sum(err**2)/(self.subSec.size-1.)))
        if maxRad is not None:
            w = np.where(self.rads.reshape(self.subSec.size)<maxRad)
            return err[w]
        return err


    def _residNoRep(self,p,maxRad):
        (A,alpha,beta)=p
        self.alpha=alpha
        self.beta=beta

        err=(self.subSec-(self.bg+A*self.moffat(self.rads))).reshape(self.subSec.size)

        if self.alpha<0 or self.beta<0:
            if maxRad is not None:
                w = np.where(self.rads.reshape(self.subSec.size)<maxRad)
                return err[w]
            return err*np.inf

        if self.verbose: print(A,alpha,beta,np.sqrt(np.sum(err**2)/(self.subSec.size-1.)))
        if maxRad is not None:
            w = np.where(self.rads.reshape(self.subSec.size)<maxRad)
            return err[w]
        return err


    def _residFAB(self,p,alpha,beta,maxRad):
        (A)=p
        self.alpha=alpha
        self.beta=beta

        err=(self.subSec-(self.bg+A*downSample2d(self.moffat(self.repRads),self.repFact))).reshape(self.subSec.size)
        #if maxRad>0:
        #    w=np.where(self.rDist<=maxRad)
        #else:
        #    w=np.arange(len(self.rDist))
        #err=self.fDist[w]-(self.bg+A*self.moffat(self.rDist[w]))

        if self.verbose: print(A,alpha,beta,np.sqrt(np.sum(err**2)/(self.subSec.size-1.)))
        return err


    """
    #much too slow compared to fitting each star individually
    def _residMultiStarTest(self,p,maxRad):
        #print p
        alpha = p[-2]
        beta = p[-1]
        #(A,alpha,beta)=p
        self.alpha=alpha
        self.beta=beta
        errs = []
        n = 0
        for ii in range(len(self.repRadsArr)):
            A = p[ii]
            err=(self.subSecs[ii]-(self.bgs[ii]+A*downSample2d(self.moffat(self.repRadsArr[ii]),self.repFact))).reshape(self.subSecs[ii].size)
            errs.append(np.copy(err))
            n+=len(err)
        errs = np.array(errs).reshape(n)
        if self.alpha<0 or self.beta<0: return np.inf


        if self.verbose: print p,np.sqrt(np.sum(errs**2)/(n-1.))
        return err
    """




if __name__=="__main__":

    import pylab as pyl
    psfNoLine=modelPSF(np.arange(25),np.arange(25),alpha=1.5,beta=2.0,repFact=10)
    psfNoLine.writeto('noline.fits')
    print()
    psfLine=modelPSF(np.arange(25),np.arange(25),alpha=1.5,beta=2.0,repFact=10)
    psfLine.line(4.0,32.,0.45)
    psfLine.writeto('line.fits')
    sys.exit()
    (A,B)=psf.shape
    for i in range(int(A/2),int(A/2+1)):
        pyl.plot(psf.x,psf.psf[i,:])
    for i in range(int(A*10/2),int(A*10/2+1)):
        pyl.plot(psf.X,psf.PSF[i,:],linestyle=':')
    pyl.show()<|MERGE_RESOLUTION|>--- conflicted
+++ resolved
@@ -657,12 +657,9 @@
         value, then the planted source pixels will only be within a box of width 2*plantBoxWidth+1.
         """
 
-<<<<<<< HEAD
-=======
 
         rf2 = float(self.repFact*self.repFact)
 
->>>>>>> cdfec5b4
         #self.boxSize=len(self.lookupTable)/self.repFact/2
         self.boxSize = int(len(self.R[0])/self.repFact/2)
 
@@ -672,8 +669,6 @@
         bigOut = np.zeros((A+2*self.boxSize,B+2*self.boxSize),dtype=indata.dtype)
 
         bigIn[self.boxSize:A+self.boxSize,self.boxSize:B+self.boxSize] = indata
-        #bigIn = np.pad(indata,(self.boxSize,self.boxSize),'constant')
-
 
         #t2 = time.time()
         xint,yint = int(x)-self.boxSize,int(y)-self.boxSize
@@ -718,13 +713,9 @@
 
                 ###this is a merger of the original moffat and lookup table lines above.
                 ###results in a significant performance boost.
-<<<<<<< HEAD
-                psf = downSample2d(slu+self.moffat(self.repRads)/float(self.repFact*self.repFact),self.repFact)*amp*self.repFact*self.repFact
-=======
 
                 psf = downSample2d(slu+self.moffat(self.repRads)/rf2,self.repFact)*amp*rf2
 
->>>>>>> cdfec5b4
                 ###original sum of lookup table and moffat profile.
                 ###not needed in the newer performance boosted version.
                 #psf = slu+moff
@@ -774,6 +765,7 @@
 
         #t4 = time.time()
         bigOut[yint+self.boxSize:yint+3*self.boxSize+1,xint+self.boxSize:xint+3*self.boxSize+1]+=psf
+
 
         if returnModel:
             return bigOut[self.boxSize:A+self.boxSize,self.boxSize:B+self.boxSize]
